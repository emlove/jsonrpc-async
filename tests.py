--- conflicted
+++ resolved
@@ -301,7 +301,6 @@
     assert loads_mock.call_count == 1
 
 
-<<<<<<< HEAD
 async def test_batch_requests(test_client):
     async def batch_handler(request):
         request_message = await request.json()
@@ -412,7 +411,6 @@
 
     assert transport_error.value.args[0] == (
         "Error calling with batch-request: Transport Error")
-=======
 
 async def test_no_json_header(test_client):
     async def handler(request):
@@ -427,6 +425,4 @@
     server = Server('/', client)
     result = await server.send_message(
         jsonrpc_base.Request('net_version', params=[], msg_id=1))
-    assert result=='31'
-
->>>>>>> fe75eb4d
+    assert result=='31'